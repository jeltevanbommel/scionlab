--- conflicted
+++ resolved
@@ -37,16 +37,16 @@
 
 	"github.com/scionproto/scion/pkg/addr"
 	"github.com/scionproto/scion/pkg/daemon"
-	"github.com/scionproto/scion/pkg/drkey"
+	//"github.com/scionproto/scion/pkg/drkey"
 	libfabrid "github.com/scionproto/scion/pkg/experimental/fabrid"
-	"github.com/scionproto/scion/pkg/experimental/fabrid/crypto"
+	//"github.com/scionproto/scion/pkg/experimental/fabrid/crypto"
 	"github.com/scionproto/scion/pkg/log"
 	"github.com/scionproto/scion/pkg/private/common"
 	"github.com/scionproto/scion/pkg/private/serrors"
 	"github.com/scionproto/scion/pkg/private/util"
-	"github.com/scionproto/scion/pkg/slayers"
-	"github.com/scionproto/scion/pkg/slayers/extension"
-	"github.com/scionproto/scion/pkg/slayers/path/scion"
+	//"github.com/scionproto/scion/pkg/slayers"
+	//"github.com/scionproto/scion/pkg/slayers/extension"
+	//"github.com/scionproto/scion/pkg/slayers/path/scion"
 	"github.com/scionproto/scion/pkg/snet"
 	"github.com/scionproto/scion/pkg/snet/metrics"
 	snetpath "github.com/scionproto/scion/pkg/snet/path"
@@ -116,10 +116,7 @@
 	flag.Var(&remote, "remote", "(Mandatory for clients) address to connect to")
 	flag.Var(timeout, "timeout", "The timeout for each attempt")
 	flag.BoolVar(&epic, "epic", false, "Enable EPIC")
-<<<<<<< HEAD
 	flag.BoolVar(&fabrid, "fabrid", false, "Enable FABRID")
-=======
->>>>>>> 704fa051
 }
 
 func validateFlags() {
@@ -134,14 +131,10 @@
 			integration.LogFatal("Invalid timeout provided", "timeout", timeout)
 		}
 	}
-<<<<<<< HEAD
 	if epic && fabrid {
 		integration.LogFatal("FABRID is incompatible with EPIC")
 	}
 	log.Info("Flags", "timeout", timeout, "epic", epic, "fabrid", fabrid, "remote", remote)
-=======
-	log.Info("Flags", "timeout", timeout, "epic", epic, "remote", remote)
->>>>>>> 704fa051
 }
 
 type server struct{}
@@ -187,78 +180,67 @@
 		return serrors.WrapStr("reading packet", err)
 	}
 
-<<<<<<< HEAD
 	// If fabrid flag is set and packet is from remote IA, validate the FABRID path
-	if fabrid && p.Source.IA != integration.Local.IA {
-		if p.HbhExtension == nil {
-			return serrors.New("Missing HBH extension")
-		}
-
-		// Check extensions for relevant options
-		var identifierOption *extension.IdentifierOption
-		var fabridOption *extension.FabridOption
-		var err error
-
-		for _, opt := range p.HbhExtension.Options {
-			switch opt.OptType {
-			case slayers.OptTypeIdentifier:
-				decoded := scion.Decoded{}
-				err = decoded.DecodeFromBytes(p.Path.(snet.RawPath).Raw)
-				if err != nil {
-					return err
-				}
-				baseTimestamp := decoded.InfoFields[0].Timestamp
-				identifierOption, err = extension.ParseIdentifierOption(opt, baseTimestamp)
-				if err != nil {
-					return err
-				}
-			case slayers.OptTypeFabrid:
-				fabridOption, err = extension.ParseFabridOptionFullExtension(opt,
-					(opt.OptDataLen-4)/4)
-				if err != nil {
-					return err
-				}
-			}
-		}
-
-		if identifierOption == nil {
-			return serrors.New("Missing identifier option")
-		}
-
-		if fabridOption == nil {
-			return serrors.New("Missing FABRID option")
-		}
-
-		meta := drkey.HostHostMeta{
-			Validity: identifierOption.Timestamp,
-			SrcIA:    integration.Local.IA,
-			SrcHost:  integration.Local.Host.IP.String(),
-			DstIA:    p.Source.IA,
-			DstHost:  p.Source.Host.IP().String(),
-			ProtoId:  drkey.FABRID,
-		}
-		hostHostKey, err := integration.SDConn().DRKeyGetHostHostKey(context.Background(), meta)
-		if err != nil {
-			return err
-		}
-
-		tmpBuffer := make([]byte, (len(fabridOption.HopfieldMetadata)*3+15)&^15+16)
-		_, err = crypto.VerifyPathValidator(fabridOption, tmpBuffer, hostHostKey.Key[:])
-		if err != nil {
-			return err
-		}
-	}
-
-	udp, ok := p.Payload.(snet.UDPPayload)
-	if !ok {
-		return serrors.New("unexpected payload received",
-			"source", p.Source,
-			"destination", p.Destination,
-			"type", common.TypeOf(p.Payload),
-		)
-	}
-=======
->>>>>>> 704fa051
+	//if fabrid && p.Source.IA != integration.Local.IA {
+	//	if p.HbhExtension == nil {
+	//		return serrors.New("Missing HBH extension")
+	//	}
+	//
+	//	// Check extensions for relevant options
+	//	var identifierOption *extension.IdentifierOption
+	//	var fabridOption *extension.FabridOption
+	//	var err error
+	//
+	//	for _, opt := range p.HbhExtension.Options {
+	//		switch opt.OptType {
+	//		case slayers.OptTypeIdentifier:
+	//			decoded := scion.Decoded{}
+	//			err = decoded.DecodeFromBytes(p.Path.(snet.RawPath).Raw)
+	//			if err != nil {
+	//				return err
+	//			}
+	//			baseTimestamp := decoded.InfoFields[0].Timestamp
+	//			identifierOption, err = extension.ParseIdentifierOption(opt, baseTimestamp)
+	//			if err != nil {
+	//				return err
+	//			}
+	//		case slayers.OptTypeFabrid:
+	//			fabridOption, err = extension.ParseFabridOptionFullExtension(opt,
+	//				(opt.OptDataLen-4)/4)
+	//			if err != nil {
+	//				return err
+	//			}
+	//		}
+	//	}
+	//
+	//	if identifierOption == nil {
+	//		return serrors.New("Missing identifier option")
+	//	}
+	//
+	//	if fabridOption == nil {
+	//		return serrors.New("Missing FABRID option")
+	//	}
+	//
+	//	meta := drkey.HostHostMeta{
+	//		Validity: identifierOption.Timestamp,
+	//		SrcIA:    integration.Local.IA,
+	//		SrcHost:  integration.Local.Host.IP.String(),
+	//		DstIA:    p.Source.IA,
+	//		DstHost:  p.Source.Host.IP().String(),
+	//		ProtoId:  drkey.FABRID,
+	//	}
+	//	hostHostKey, err := integration.SDConn().DRKeyGetHostHostKey(context.Background(), meta)
+	//	if err != nil {
+	//		return err
+	//	}
+	//
+	//	tmpBuffer := make([]byte, (len(fabridOption.HopfieldMetadata)*3+15)&^15+16)
+	//	_, err = crypto.VerifyPathValidator(fabridOption, tmpBuffer, hostHostKey.Key[:])
+	//	if err != nil {
+	//		return err
+	//	}
+	//}
+
 	var pld Ping
 	if err := json.Unmarshal(rawPld[:n], &pld); err != nil {
 		return serrors.New("invalid payload contents",
@@ -300,32 +282,10 @@
 	if err != nil {
 		return withTag(serrors.WrapStr("packing pong", err))
 	}
-<<<<<<< HEAD
-
-	p.Destination, p.Source = p.Source, p.Destination
-	p.Payload = snet.UDPPayload{
-		DstPort: udp.SrcPort,
-		SrcPort: udp.DstPort,
-		Payload: raw,
-	}
-
 	// Remove header extension for reverse path
-	p.HbhExtension = nil
-	p.E2eExtension = nil
-
-	// reverse path
-	rpath, ok := p.Path.(snet.RawPath)
-	if !ok {
-		return serrors.New("unexpected path", "type", common.TypeOf(p.Path))
-	}
-	replypather := snet.DefaultReplyPather{}
-	replyPath, err := replypather.ReplyPath(rpath)
-	if err != nil {
-		return serrors.WrapStr("creating reply path", err)
-	}
-	p.Path = replyPath
-=======
->>>>>>> 704fa051
+	//p.HbhExtension = nil
+	//p.E2eExtension = nil
+
 	// Send pong
 	if _, err := conn.WriteTo(raw, clientUDPAddr); err != nil {
 		return withTag(serrors.WrapStr("sending reply", err))
@@ -335,16 +295,10 @@
 }
 
 type client struct {
-<<<<<<< HEAD
-	conn       snet.PacketConn
-	port       uint16
-	sdConn     daemon.Connector
-=======
 	network *snet.SCIONNetwork
 	conn    *snet.Conn
 	sdConn  daemon.Connector
 
->>>>>>> 704fa051
 	errorPaths map[snet.PathFingerprint]struct{}
 }
 
@@ -397,12 +351,8 @@
 	}
 
 	// Send ping
-<<<<<<< HEAD
-	if err := c.ping(ctx, n, path); err != nil {
-=======
 	close, err := c.ping(ctx, n, path)
 	if err != nil {
->>>>>>> 704fa051
 		logger.Error("Could not send packet", "err", withTag(err))
 		return false
 	}
