--- conflicted
+++ resolved
@@ -12,15 +12,9 @@
     deps = [
         "//pkg/addr:go_default_library",
         "//pkg/daemon:go_default_library",
-<<<<<<< HEAD
         "//pkg/experimental/fabrid:go_default_library",
         "//pkg/experimental/fabrid/common:go_default_library",
         "//pkg/experimental/fabrid/server:go_default_library",
-=======
-        "//pkg/drkey:go_default_library",
-        "//pkg/experimental/fabrid:go_default_library",
-        "//pkg/experimental/fabrid/crypto:go_default_library",
->>>>>>> b45a8ff2
         "//pkg/log:go_default_library",
         "//pkg/private/common:go_default_library",
         "//pkg/private/serrors:go_default_library",
