--- conflicted
+++ resolved
@@ -78,11 +78,7 @@
 dc() {
     local dc_file="gen/$1-dc.yml"
     shift
-<<<<<<< HEAD
-    COMPOSE_FILE="$dc_file" docker-compose -p "$project" --ansi never "$@"
-=======
     COMPOSE_FILE="$dc_file" docker compose --ansi never "$@"
->>>>>>> 2cd7cc24
 }
 
 cmd_collect_logs() {
