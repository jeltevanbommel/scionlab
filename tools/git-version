--- conflicted
+++ resolved
@@ -2,8 +2,4 @@
 
 # Small script to determine the git version. The leading "v" is deleted.
 
-<<<<<<< HEAD
-exec git describe --tags --dirty --always
-=======
-exec git describe --tags --dirty --always | sed 's/^v//'
->>>>>>> 704fa051
+exec git describe --tags --dirty --always | sed 's/^v//'