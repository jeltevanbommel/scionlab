// Copyright 2020 Anapaya Systems
// Copyright 2023 ETH Zurich
//
// Licensed under the Apache License, Version 2.0 (the "License");
// you may not use this file except in compliance with the License.
// You may obtain a copy of the License at
//
//   http://www.apache.org/licenses/LICENSE-2.0
//
// Unless required by applicable law or agreed to in writing, software
// distributed under the License is distributed on an "AS IS" BASIS,
// WITHOUT WARRANTIES OR CONDITIONS OF ANY KIND, either express or implied.
// See the License for the specific language governing permissions and
// limitations under the License.

package router

import (
	"net"
	"net/netip"
	"time"

	"github.com/google/gopacket"
	"golang.org/x/net/ipv4"

	"github.com/scionproto/scion/pkg/addr"
	"github.com/scionproto/scion/private/topology"
	"github.com/scionproto/scion/router/control"
)

var (
	dispatchedPortStart = 1024
	dispatchedPortEnd   = 1<<16 - 1
)

var metrics = NewMetrics()

func GetMetrics() *Metrics {
	return metrics
}

var NewServices = newServices

type ProcessResult struct {
	processResult
}

var SlowPathRequired error = slowPathRequired

func NewDP(
	external map[uint16]BatchConn,
	linkTypes map[uint16]topology.LinkType,
	internal BatchConn,
	internalNextHops map[uint16]*net.UDPAddr,
	svc map[addr.SVC][]*net.UDPAddr,
	local addr.IA,
	neighbors map[uint16]addr.IA,
	key []byte) *DataPlane {

	dp := &DataPlane{
<<<<<<< HEAD
		localIA:          local,
		external:         external,
		linkTypes:        linkTypes,
		neighborIAs:      neighbors,
		internalNextHops: internalNextHops,
		svc:              &services{m: svc},
		internal:         internal,
		internalIP:       netip.MustParseAddr("198.51.100.1"),
		Metrics:          metrics,
=======
		localIA:             local,
		external:            external,
		linkTypes:           linkTypes,
		neighborIAs:         neighbors,
		internalNextHops:    internalNextHops,
		dispatchedPortStart: uint16(dispatchedPortStart),
		dispatchedPortEnd:   uint16(dispatchedPortEnd),
		svc:                 &services{m: svc},
		internal:            internal,
		internalIP:          netip.MustParseAddr("198.51.100.1"),
		Metrics:             metrics,
>>>>>>> 704fa051
	}
	if err := dp.SetKey(key); err != nil {
		panic(err)
	}
	dp.initMetrics()
	return dp
}

func (d *DataPlane) FakeStart() {
	d.running = true
}

func (d *DataPlane) ProcessPkt(ifID uint16, m *ipv4.Message) (ProcessResult, error) {

	p := newPacketProcessor(d)
	var srcAddr *net.UDPAddr
	// for real packets received from ReadBatch this is always non-nil.
	// Allow nil in test cases for brevity.
	if m.Addr != nil {
		srcAddr = m.Addr.(*net.UDPAddr)
	}
	result, err := p.processPkt(m.Buffers[0], srcAddr, ifID)
	return ProcessResult{processResult: result}, err
}

func ExtractServices(s *services) map[addr.SVC][]*net.UDPAddr {
	return s.m
}

func (d *DataPlane) DeriveASToHostKey(protocolID int32, t time.Time,
	srcAddr addr.IA, src string) ([16]byte, error) {
	return d.drKeyProvider.DeriveASHostKey(protocolID, t, srcAddr, src)
}

func DecodeLayers(data []byte, base gopacket.DecodingLayer,
	opts ...gopacket.DecodingLayer) (gopacket.DecodingLayer, error) {
	return decodeLayers(data, base, opts...)
}

func (d *DataPlane) AddDRKeySecret(protocolID int32, sv control.SecretValue) error {
	if d.drKeyProvider == nil {
		d.drKeyProvider = &control.DRKeyProvider{}
		d.drKeyProvider.Init()
	}
	return d.drKeyProvider.AddSecret(protocolID, sv)
}<|MERGE_RESOLUTION|>--- conflicted
+++ resolved
@@ -58,17 +58,6 @@
 	key []byte) *DataPlane {
 
 	dp := &DataPlane{
-<<<<<<< HEAD
-		localIA:          local,
-		external:         external,
-		linkTypes:        linkTypes,
-		neighborIAs:      neighbors,
-		internalNextHops: internalNextHops,
-		svc:              &services{m: svc},
-		internal:         internal,
-		internalIP:       netip.MustParseAddr("198.51.100.1"),
-		Metrics:          metrics,
-=======
 		localIA:             local,
 		external:            external,
 		linkTypes:           linkTypes,
@@ -80,7 +69,6 @@
 		internal:            internal,
 		internalIP:          netip.MustParseAddr("198.51.100.1"),
 		Metrics:             metrics,
->>>>>>> 704fa051
 	}
 	if err := dp.SetKey(key); err != nil {
 		panic(err)
