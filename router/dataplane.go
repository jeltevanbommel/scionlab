--- conflicted
+++ resolved
@@ -104,7 +104,6 @@
 	linkTypes         map[uint16]topology.LinkType
 	neighborIAs       map[uint16]addr.IA
 	peerInterfaces    map[uint16]uint16
-	neighborAddr      map[uint16]*net.UDPAddr
 	internal          BatchConn
 	internalIP        netip.Addr
 	internalNextHops  map[uint16]*net.UDPAddr
@@ -1140,23 +1139,12 @@
 	if err != nil {
 		return err
 	}
-<<<<<<< HEAD
-	//TODO(jvanbommel):
-	//mplsLabel, found := p.d.fabridPolicyMap[policyID.ID]
-	//if !found {
-	//	return serrors.New("Provided policyID is invalid", "policyID", policyID, "id", p.identifier)
-	//}
-	p.mplsLabel = p.d.fabridPolicyMap[policyID.ID]
-	log.Info("Received packet that should be processed with fabrid ", "policy", policyID, "mplslabel", p.mplsLabel)
-	err = fabrid.VerifyAndUpdate(&meta, p.identifier, &p.scionLayer, p.macInputBuffer, key[:], p.cachedMac[:6])
-=======
 	mplsLabel, found := p.d.fabridPolicyMap[policyID.ID]
 	if !found {
 		return serrors.New("Provided policyID is invalid", "policyID", policyID, "id", p.identifier)
 	}
 	p.mplsLabel = mplsLabel
 	err = fabrid.VerifyAndUpdate(meta, p.identifier, &p.scionLayer, p.fabridInputBuffer, key[:], p.cachedMac[:6])
->>>>>>> 5b6c6402
 	if err != nil {
 		return err
 	}
@@ -1186,9 +1174,7 @@
 			if err != nil {
 				return err
 			}
-			log.Info("here4")
 			if fabrid.HopfieldMetadata[0].FabridEnabled {
-				log.Info("here6")
 				p.fabrid = fabrid
 				if err = p.processFabrid(); err != nil {
 					return err
