--- conflicted
+++ resolved
@@ -94,7 +94,6 @@
 // from multiple sockets, performs routing, and sends them to their destinations
 // (after updating the path, if that is needed).
 type DataPlane struct {
-<<<<<<< HEAD
 	interfaces               map[uint16]BatchConn
 	external                 map[uint16]BatchConn
 	linkTypes                map[uint16]topology.LinkType
@@ -114,26 +113,8 @@
 	fabridPolicyIPRangeMap   map[uint32][]*control.PolicyIPRange
 	fabridPolicyInterfaceMap map[uint64]uint32
 	forwardingMetrics        map[uint16]interfaceMetrics
-=======
-	interfaces          map[uint16]BatchConn
-	external            map[uint16]BatchConn
-	linkTypes           map[uint16]topology.LinkType
-	neighborIAs         map[uint16]addr.IA
-	peerInterfaces      map[uint16]uint16
-	internal            BatchConn
-	internalIP          netip.Addr
-	internalNextHops    map[uint16]*net.UDPAddr
-	svc                 *services
-	macFactory          func() hash.Hash
-	bfdSessions         map[uint16]bfdSession
-	localIA             addr.IA
-	mtx                 sync.Mutex
-	running             bool
-	Metrics             *Metrics
-	forwardingMetrics   map[uint16]interfaceMetrics
-	dispatchedPortStart uint16
-	dispatchedPortEnd   uint16
->>>>>>> 704fa051
+	dispatchedPortStart      uint16
+	dispatchedPortEnd        uint16
 
 	ExperimentalSCMPAuthentication bool
 
@@ -662,11 +643,6 @@
 	msgs := underlayconn.NewReadMessages(cfg.BatchSize)
 	numReusable := 0                     // unused buffers from previous loop
 	metrics := d.forwardingMetrics[ifID] // If receiver exists, fw metrics exist too.
-<<<<<<< HEAD
-	flowIDBuffer := make([]byte, 3)
-	hasher := fnv.New32a()
-=======
->>>>>>> 704fa051
 
 	enqueueForProcessing := func(pkt ipv4.Message) {
 		srcAddr := pkt.Addr.(*net.UDPAddr)
@@ -793,11 +769,8 @@
 		}
 		p.rawPacket = result.OutPkt
 		p.dstAddr = result.OutAddr
-<<<<<<< HEAD
 		p.mplsLabel = uint8(processor.mplsLabel)
 
-=======
->>>>>>> 704fa051
 		p.trafficType = result.TrafficType
 		select {
 		case fwCh <- p:
@@ -1005,15 +978,10 @@
 	metrics := d.forwardingMetrics[ifID]
 
 	toWrite := 0
-<<<<<<< HEAD
 	lastToS := uint8(0)
 	for d.running {
-		toWrite += readUpTo(c, toWrite, toWrite == 0, pkts[toWrite:])
-=======
-	for d.running {
 		toWrite += readUpTo(c, cfg.BatchSize-toWrite, toWrite == 0, pkts[toWrite:])
 
->>>>>>> 704fa051
 		// Turn the packets into underlay messages that WriteBatch can send.
 		for i, p := range pkts[:toWrite] {
 			msgs[i].Buffers[0] = p.rawPacket
@@ -1021,13 +989,10 @@
 			if p.dstAddr != nil {
 				msgs[i].Addr = p.dstAddr
 			}
-<<<<<<< HEAD
 			if p.mplsLabel != lastToS {
 				lastToS = p.mplsLabel
 				_ = conn.SetToS(lastToS)
 			}
-=======
->>>>>>> 704fa051
 		}
 		written, _ := conn.WriteBatch(msgs[:toWrite], 0)
 		if written < 0 {
@@ -2081,15 +2046,12 @@
 		if err != nil {
 			return r, err
 		}
-<<<<<<< HEAD
 
 		p.transitType = internalTraffic
 		p.nextHop = a
 		if err := p.processHbhOptions(0); err != nil {
 			return processResult{}, err
 		}
-=======
->>>>>>> 704fa051
 		return processResult{OutAddr: a, OutPkt: p.rawPkt, TrafficType: ttIn}, nil
 	}
 
@@ -2128,13 +2090,10 @@
 	}
 	egressID := p.egressInterface()
 	if _, ok := p.d.external[egressID]; ok {
-<<<<<<< HEAD
 		p.transitType = ingressEgressSameRouter
 		if err := p.processHbhOptions(egressID); err != nil {
 			return processResult{}, err
 		}
-=======
->>>>>>> 704fa051
 		// Not ASTransit in
 		if err := p.processEgress(); err != nil {
 			return processResult{}, err
@@ -2155,16 +2114,12 @@
 	}
 	// ASTransit in: pkt leaving this AS through another BR.
 	if a, ok := p.d.internalNextHops[egressID]; ok {
-<<<<<<< HEAD
 		p.transitType = ingressEgressDifferentRouter
 		p.nextHop = a
 		if err := p.processHbhOptions(egressID); err != nil {
 			return processResult{}, err
 		}
-		return processResult{OutAddr: a, OutPkt: p.rawPkt}, nil
-=======
 		return processResult{OutAddr: a, OutPkt: p.rawPkt, TrafficType: ttInTransit}, nil
->>>>>>> 704fa051
 	}
 	errCode := slayers.SCMPCodeUnknownHopFieldEgress
 	if !p.infoField.ConsDir {
