workspace(
    name = "com_github_scionproto_scion",
)

load("@bazel_tools//tools/build_defs/repo:http.bzl", "http_archive", "http_file")

# linter rules
http_archive(
    name = "apple_rules_lint",
    sha256 = "8feab4b08a958b10cb2abb7f516652cd770b582b36af6477884b3bba1f2f0726",
    strip_prefix = "apple_rules_lint-0.1.1",
    urls = [
        "https://github.com/apple/apple_rules_lint/archive/0.1.1.zip",
    ],
)

load("@apple_rules_lint//lint:repositories.bzl", "lint_deps")

lint_deps()

load("@apple_rules_lint//lint:setup.bzl", "lint_setup")

# Add your linters here.
lint_setup({
    "go": "//:go_lint_config",
    "flake8": "//:flake8_lint_config",
})

http_archive(
    name = "aspect_bazel_lib",
    sha256 = "a185ccff9c1b8589c63f66d7eb908de15c5d6bb05562be5f46336c53e7a7326a",
    strip_prefix = "bazel-lib-2.0.0-rc1",
    url = "https://github.com/aspect-build/bazel-lib/releases/download/v2.0.0-rc1/bazel-lib-v2.0.0-rc1.tar.gz",
)

load("@aspect_bazel_lib//lib:repositories.bzl", "aspect_bazel_lib_dependencies", "aspect_bazel_lib_register_toolchains")

# Required bazel-lib dependencies

aspect_bazel_lib_dependencies()

# Register bazel-lib toolchains

aspect_bazel_lib_register_toolchains()

# Bazel rules for Golang
http_archive(
    name = "io_bazel_rules_go",
    sha256 = "91585017debb61982f7054c9688857a2ad1fd823fc3f9cb05048b0025c47d023",
    urls = [
        "https://mirror.bazel.build/github.com/bazelbuild/rules_go/releases/download/v0.42.0/rules_go-v0.42.0.zip",
        "https://github.com/bazelbuild/rules_go/releases/download/v0.42.0/rules_go-v0.42.0.zip",
    ],
)

load("@io_bazel_rules_go//go:deps.bzl", "go_register_toolchains", "go_rules_dependencies")

go_register_toolchains(
    nogo = "@//:nogo",
<<<<<<< HEAD
    version = "1.21.3",
=======
    version = "1.21.10",
>>>>>>> 704fa051
)

# Gazelle
http_archive(
    name = "bazel_gazelle",
    sha256 = "d3fa66a39028e97d76f9e2db8f1b0c11c099e8e01bf363a923074784e451f809",
    urls = [
        "https://mirror.bazel.build/github.com/bazelbuild/bazel-gazelle/releases/download/v0.33.0/bazel-gazelle-v0.33.0.tar.gz",
        "https://github.com/bazelbuild/bazel-gazelle/releases/download/v0.33.0/bazel-gazelle-v0.33.0.tar.gz",
    ],
)

load("@bazel_gazelle//:deps.bzl", "gazelle_dependencies")

go_rules_dependencies()

load("//:tool_deps.bzl", "tool_deps")

tool_deps()

# gazelle:repository_macro go_deps.bzl%go_deps
load("//:go_deps.bzl", "go_deps")

go_deps()

gazelle_dependencies()

# Python rules
http_archive(
    name = "rules_python",
    sha256 = "9d04041ac92a0985e344235f5d946f71ac543f1b1565f2cdbc9a2aaee8adf55b",
    strip_prefix = "rules_python-0.26.0",
    url = "https://github.com/bazelbuild/rules_python/releases/download/0.26.0/rules_python-0.26.0.tar.gz",
)

load("@rules_python//python:repositories.bzl", "py_repositories", "python_register_toolchains")

py_repositories()

python_register_toolchains(
    name = "python3_10",
    python_version = "3.10",
)

load("@python3_10//:defs.bzl", python_interpreter = "interpreter")
load("//tools/env/pip3:deps.bzl", "python_deps")

python_deps(python_interpreter)

load("@com_github_scionproto_scion_python_deps//:requirements.bzl", install_python_deps = "install_deps")

install_python_deps()

load("//doc:deps.bzl", "python_doc_deps")

python_doc_deps(python_interpreter)

load("@com_github_scionproto_scion_python_doc_deps//:requirements.bzl", install_python_doc_deps = "install_deps")

install_python_doc_deps()

http_archive(
    name = "rules_pkg",
    sha256 = "8f9ee2dc10c1ae514ee599a8b42ed99fa262b757058f65ad3c384289ff70c4b8",
    urls = [
        "https://mirror.bazel.build/github.com/bazelbuild/rules_pkg/releases/download/0.9.1/rules_pkg-0.9.1.tar.gz",
        "https://github.com/bazelbuild/rules_pkg/releases/download/0.9.1/rules_pkg-0.9.1.tar.gz",
    ],
)

load("@rules_pkg//:deps.bzl", "rules_pkg_dependencies")

rules_pkg_dependencies()

# Antlr rules
http_archive(
    name = "rules_antlr",
    # XXX(roosd): This hash is not guaranteed to be stable by GitHub.
    # See: https://github.blog/changelog/2023-01-30-git-archive-checksums-may-change
    sha256 = "8d7c457cc266965bdcf7e85aa349d2f851b772a55877354d9ae92ada7a62c857",
    strip_prefix = "rules_antlr-0.6.0",
    urls = ["https://github.com/bacek/rules_antlr/archive/refs/tags/0.6.0.tar.gz"],
)

load("@rules_antlr//antlr:repositories.bzl", "rules_antlr_dependencies")

rules_antlr_dependencies("4.9.3")

# Rules for container image building
http_archive(
<<<<<<< HEAD
    name = "io_bazel_rules_docker",
    sha256 = "b1e80761a8a8243d03ebca8845e9cc1ba6c82ce7c5179ce2b295cd36f7e394bf",
    urls = ["https://github.com/bazelbuild/rules_docker/releases/download/v0.25.0/rules_docker-v0.25.0.tar.gz"],
=======
    name = "rules_oci",
    sha256 = "4a276e9566c03491649eef63f27c2816cc222f41ccdebd97d2c5159e84917c3b",
    strip_prefix = "rules_oci-1.7.4",
    url = "https://github.com/bazel-contrib/rules_oci/releases/download/v1.7.4/rules_oci-v1.7.4.tar.gz",
>>>>>>> 704fa051
)

load("@rules_oci//oci:dependencies.bzl", "rules_oci_dependencies")

rules_oci_dependencies()

load("@rules_oci//oci:repositories.bzl", "LATEST_CRANE_VERSION", "oci_register_toolchains")

oci_register_toolchains(
    name = "oci",
    crane_version = LATEST_CRANE_VERSION,
)

load("@rules_oci//oci:pull.bzl", "oci_pull")

oci_pull(
    name = "distroless_base_debian10",
    digest = "sha256:72d496b69d121960b98ac7078cbacd7678f1941844b90b5e1cac337b91309d9d",
    registry = "gcr.io",
    repository = "distroless/base-debian10",
)

oci_pull(
    name = "debian10",
    digest = "sha256:60cb30babcd1740309903c37d3d408407d190cf73015aeddec9086ef3f393a5d",
    registry = "index.docker.io",
    repository = "library/debian",
)

http_archive(
    name = "rules_debian_packages",
    sha256 = "0ae3b332f9d894e57693ce900769d2bd1b693e1f5ea1d9cdd82fa4479c93bcc8",
    strip_prefix = "rules_debian_packages-0.2.0",
    url = "https://github.com/bazel-contrib/rules_debian_packages/releases/download/v0.2.0/rules_debian_packages-v0.2.0.tar.gz",
)

load("@rules_debian_packages//debian_packages:repositories.bzl", "rules_debian_packages_dependencies")

rules_debian_packages_dependencies(python_interpreter_target = python_interpreter)

load("@rules_debian_packages//debian_packages:defs.bzl", "debian_packages_repository")

debian_packages_repository(
    name = "tester_debian10_packages",
    default_arch = "amd64",
    default_distro = "debian10",
    lock_file = "//docker:tester_packages.lock",
)

load("@tester_debian10_packages//:packages.bzl", tester_debian_packages_install_deps = "install_deps")

tester_debian_packages_install_deps()

# protobuf/gRPC
http_archive(
    name = "rules_proto_grpc",
    sha256 = "9ba7299c5eb6ec45b6b9a0ceb9916d0ab96789ac8218269322f0124c0c0d24e2",
    strip_prefix = "rules_proto_grpc-4.5.0",
    urls = ["https://github.com/rules-proto-grpc/rules_proto_grpc/releases/download/4.5.0/rules_proto_grpc-4.5.0.tar.gz"],
)

load("@rules_proto_grpc//:repositories.bzl", "rules_proto_grpc_repos", "rules_proto_grpc_toolchains")

rules_proto_grpc_toolchains()

rules_proto_grpc_repos()

load("@rules_proto//proto:repositories.bzl", "rules_proto_dependencies", "rules_proto_toolchains")

rules_proto_dependencies()

rules_proto_toolchains()

load("@rules_proto_grpc//buf:repositories.bzl", rules_proto_grpc_buf_repos = "buf_repos")

rules_proto_grpc_buf_repos()

http_archive(
    name = "com_github_bazelbuild_buildtools",
    strip_prefix = "buildtools-6.3.3",
    urls = [
        "https://github.com/bazelbuild/buildtools/archive/refs/tags/6.3.3.tar.gz",
    ],
)

http_file(
    name = "buf_bin",
    downloaded_file_path = "buf",
    executable = True,
    sha256 = "5faf15ed0a3cd4bd0919ba5fcb95334c1fd2ba32770df289d615138fa188d36a",
    urls = [
        "https://github.com/bufbuild/buf/releases/download/v0.20.5/buf-Linux-x86_64",
    ],
)

load("//tools/lint/python:deps.bzl", "python_lint_deps")

python_lint_deps(python_interpreter)

load("@com_github_scionproto_scion_python_lint_deps//:requirements.bzl", install_python_lint_deps = "install_deps")

install_python_lint_deps()

http_archive(
    name = "aspect_rules_js",
    sha256 = "a949d56fed8fa0a8dd82a0a660acc949253a05b2b0c52a07e4034e27f11218f6",
    strip_prefix = "rules_js-1.33.1",
    url = "https://github.com/aspect-build/rules_js/releases/download/v1.33.1/rules_js-v1.33.1.tar.gz",
)

load("@aspect_rules_js//js:repositories.bzl", "rules_js_dependencies")

rules_js_dependencies()

load("@rules_nodejs//nodejs:repositories.bzl", "DEFAULT_NODE_VERSION", "nodejs_register_toolchains")

nodejs_register_toolchains(
    name = "nodejs",
    node_version = DEFAULT_NODE_VERSION,
)

load("@aspect_rules_js//npm:npm_import.bzl", "npm_translate_lock")
<<<<<<< HEAD

npm_translate_lock(
    name = "npm",
    pnpm_lock = "@com_github_scionproto_scion//private/mgmtapi/tools:pnpm-lock.yaml",
    verify_node_modules_ignored = "@com_github_scionproto_scion//:.bazelignore",
)

load("@npm//:repositories.bzl", "npm_repositories")

npm_repositories()
=======

npm_translate_lock(
    name = "npm",
    pnpm_lock = "@com_github_scionproto_scion//private/mgmtapi/tools:pnpm-lock.yaml",
    verify_node_modules_ignored = "@com_github_scionproto_scion//:.bazelignore",
)

load("@npm//:repositories.bzl", "npm_repositories")

npm_repositories()

# Support cross building and packaging for openwrt_amd64 via the openwrt SDK
http_archive(
    name = "openwrt_x86_64_SDK",
    build_file = "@//dist/openwrt:BUILD.external.bazel",
    patch_args = ["-p1"],
    patches = ["@//dist/openwrt:endian_h.patch"],
    sha256 = "df9cbce6054e6bd46fcf28e2ddd53c728ceef6cb27d1d7fc54a228f272c945b0",
    strip_prefix = "openwrt-sdk-23.05.2-x86-64_gcc-12.3.0_musl.Linux-x86_64",
    urls = ["https://downloads.openwrt.org/releases/23.05.2/targets/x86/64/openwrt-sdk-23.05.2-x86-64_gcc-12.3.0_musl.Linux-x86_64.tar.xz"],
)

register_toolchains(
    "//dist/openwrt:x86_64_openwrt_toolchain",
)
>>>>>>> 704fa051
<|MERGE_RESOLUTION|>--- conflicted
+++ resolved
@@ -57,11 +57,7 @@
 
 go_register_toolchains(
     nogo = "@//:nogo",
-<<<<<<< HEAD
-    version = "1.21.3",
-=======
     version = "1.21.10",
->>>>>>> 704fa051
 )
 
 # Gazelle
@@ -152,16 +148,10 @@
 
 # Rules for container image building
 http_archive(
-<<<<<<< HEAD
-    name = "io_bazel_rules_docker",
-    sha256 = "b1e80761a8a8243d03ebca8845e9cc1ba6c82ce7c5179ce2b295cd36f7e394bf",
-    urls = ["https://github.com/bazelbuild/rules_docker/releases/download/v0.25.0/rules_docker-v0.25.0.tar.gz"],
-=======
     name = "rules_oci",
     sha256 = "4a276e9566c03491649eef63f27c2816cc222f41ccdebd97d2c5159e84917c3b",
     strip_prefix = "rules_oci-1.7.4",
     url = "https://github.com/bazel-contrib/rules_oci/releases/download/v1.7.4/rules_oci-v1.7.4.tar.gz",
->>>>>>> 704fa051
 )
 
 load("@rules_oci//oci:dependencies.bzl", "rules_oci_dependencies")
@@ -284,18 +274,6 @@
 )
 
 load("@aspect_rules_js//npm:npm_import.bzl", "npm_translate_lock")
-<<<<<<< HEAD
-
-npm_translate_lock(
-    name = "npm",
-    pnpm_lock = "@com_github_scionproto_scion//private/mgmtapi/tools:pnpm-lock.yaml",
-    verify_node_modules_ignored = "@com_github_scionproto_scion//:.bazelignore",
-)
-
-load("@npm//:repositories.bzl", "npm_repositories")
-
-npm_repositories()
-=======
 
 npm_translate_lock(
     name = "npm",
@@ -320,5 +298,4 @@
 
 register_toolchains(
     "//dist/openwrt:x86_64_openwrt_toolchain",
-)
->>>>>>> 704fa051
+)