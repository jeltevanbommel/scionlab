#!/bin/bash

pathadd() {
    if [[ ":$PATH:" != *":$1:"* ]]; then
        PATH="${PATH:+"$PATH:"}$1"
    fi
}
pathadd ~/.local/bin
printenv PATH

# Install build tools on first job for this runner.
.buildkite/provision-agent.sh

set -euo pipefail

echo "~~~ Increase receive network buffer size"
sudo sysctl -w net.core.rmem_max=1048576


# Export SCION_VERSION as environment variable, unless it's set from outside (e.g. as variable for this build)
# Note that this precommand hook runs even in "step zero" of the pipeline, where we `buildkite-agent upload'.
# With this, the SCION_VERSION can be interpolated by the agent throughout the pipeline yaml.
if [ -z ${SCION_VERSION+x} ]; then
    echo "~~~ Export SCION_VERSION"
    if [ "$BUILDKITE_PIPELINE_SLUG" == "scion" ]; then
        # Shorten the git version to omit commit information, improving cache reuse.
        # The format of git-version is "<tag>-<number-of-commits-since-the-tag>-<commit-short-hash>"
        # This will be shortened to "<tag>-modified-ci"
        export SCION_VERSION=$(tools/git-version | sed 's/-.*/-modified-ci/')
    else
        export SCION_VERSION=$(tools/git-version)
    fi
    echo SCION_VERSION=${SCION_VERSION}
fi

echo "~~~ Setting up bazel environment"
if [ -z ${BAZEL_REMOTE_S3_ACCESS_KEY_ID+x} ]; then
    echo "S3 env not set, not starting bazel remote proxy"
    exit 0
fi

rm -f $HOME/.bazelrc
# Create a custom .bazelrc file in the home directory it takes precedence over
# the workspace rc file.
# We explicitly override --[no]stamp flag.
# --nostamp is required for better caching (only on non-release jobs).
if [ "$BUILDKITE_PIPELINE_SLUG" == "scion" ]; then
    echo "build --nostamp" > $HOME/.bazelrc
<<<<<<< HEAD
    # Shorten the git version to omit commit information, improving cache reuse.
    # The format of git-version is "<tag>-<number-of-commits-since-the-tag>-<commit-short-hash>"
    # This will be shortened to "<tag>-modified-ci"
    export GIT_VERSION=$(tools/git-version | sed 's/-.*/-modified-ci/')
=======
>>>>>>> 704fa051
else
    echo "build --stamp" > $HOME/.bazelrc
fi
echo "test --test_env CI" >> $HOME/.bazelrc

echo "~~~ Starting bazel remote cache proxy"

# Start bazel remote cache proxy for S3
# Note that S3 keys are injected by buildkite, see
# https://buildkite.com/docs/pipelines/secrets#storing-secrets-with-the-elastic-ci-stack-for-aws
docker compose -f .buildkite/hooks/bazel-remote.yml up -d

echo "~~~ Starting go module proxy"
docker compose -f .buildkite/hooks/go-module-proxy.yml up -d<|MERGE_RESOLUTION|>--- conflicted
+++ resolved
@@ -46,13 +46,6 @@
 # --nostamp is required for better caching (only on non-release jobs).
 if [ "$BUILDKITE_PIPELINE_SLUG" == "scion" ]; then
     echo "build --nostamp" > $HOME/.bazelrc
-<<<<<<< HEAD
-    # Shorten the git version to omit commit information, improving cache reuse.
-    # The format of git-version is "<tag>-<number-of-commits-since-the-tag>-<commit-short-hash>"
-    # This will be shortened to "<tag>-modified-ci"
-    export GIT_VERSION=$(tools/git-version | sed 's/-.*/-modified-ci/')
-=======
->>>>>>> 704fa051
 else
     echo "build --stamp" > $HOME/.bazelrc
 fi
