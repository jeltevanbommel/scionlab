#!/usr/bin/env python3

# Copyright 2020 Anapaya Systems
#
# Licensed under the Apache License, Version 2.0 (the "License");
# you may not use this file except in compliance with the License.
# You may obtain a copy of the License at
#
#   http://www.apache.org/licenses/LICENSE-2.0
#
# Unless required by applicable law or agreed to in writing, software
# distributed under the License is distributed on an "AS IS" BASIS,
# WITHOUT WARRANTIES OR CONDITIONS OF ANY KIND, either express or implied.
# See the License for the specific language governing permissions and
# limitations under the License.

import json
import os
import re
import time
import yaml
from http import client

from acceptance.common import base


class Test(base.TestTopogen):

    def _refresh_paths(self):
        self.dc("exec", "-T", "tester_1-ff00_0_110", "ping", "-c", "2", "172.20.0.39")
        self.dc("exec", "-T", "tester_1-ff00_0_111", "ping", "-c", "2", "172.20.0.23")
        self.dc("exec", "-T", "tester_1-ff00_0_110", "scion", "sp", "1-ff00:0:111",
                "--timeout", "5s", "--refresh", "--no-probe")
        self.dc("exec", "-T", "tester_1-ff00_0_111", "scion", "sp", "1-ff00:0:110",
                "--timeout", "5s", "--refresh", "--no-probe")

    def _set_path_count(self, path_count):
        # Change the gateway config.
        config_name = self.artifacts / "gen" / "ASff00_0_111" / "sig.json"
        with open(config_name, "r") as f:
            t = json.load(f)
        t["ASes"]["1-ff00:0:110"]["PathCount"] = path_count
        with open(config_name, "w") as f:
            json.dump(t, f, indent=2)
        # Reload the config.
        self.dc("kill", "-s", "SIGHUP", "sig_1-ff00_0_111")
        # Give gateway some time to start using the new path count.
        time.sleep(2)

    def _transfer(self, filename, size):
        print("transferring a file (%d MB)" % size)
        # Send 20M random data, using 20 parallel TCP streams:
        start_time = time.time()
        print(
            self.dc("exec", "-T", "tester_1-ff00_0_111",
                    "iperf3", "-c", "172.20.0.23", "-n", "20M", "-P", "20", "--interval", "0")
        )
        elapsed = time.time() - start_time
        throughput = float(size * 1024 * 1024 * 8) / 1000000 / elapsed
        print("transfer finished")
        print("time elapsed: %f seconds" % elapsed)
        print("throughput: %f mbps" % throughput)

    def _get_br_traffic(self, endpoint):
        conn = client.HTTPConnection(endpoint)
        conn.request('GET', '/metrics')
        resp = conn.getresponse()
        metrics = resp.read().decode('utf-8')
        total = 0
        regexp = re.compile(r"""^router_input_bytes_total{.*interface="internal".*\s(.*)$""")
        for line in metrics.splitlines():
            try:
                m = regexp.search(line)
                total += float(m.group(1)) / 1024 / 1024
            except (TypeError, AttributeError, ValueError):
                pass
        return total

    def setup_prepare(self):
        print("setting up the infrastructure")

        super().setup_prepare()

        # Add throttling to the inter-AS links.
        scion_dc = self.artifacts / "gen/scion-dc.yml"
        with open(scion_dc, "r") as file:
            dc = yaml.load(file, Loader=yaml.FullLoader)
        dc["services"]["tc_setup"] = {
<<<<<<< HEAD
            "image": "tester:latest",
=======
            "image": "scion/tester:latest",
>>>>>>> 704fa051
            "cap_add": ["NET_ADMIN"],
            "volumes": [{
                "type": "bind",
                "source": os.path.realpath("demo/file_transfer/tc_setup.sh"),
                "target": "/share/tc_setup.sh",
            }],
            "entrypoint": ["/bin/sh", "-exc",
                           "ls -l /share; /share/tc_setup.sh scn_000 16.0mbit ;"
                           " /share/tc_setup.sh scn_001 16.0mbit"],
            "depends_on": ["br1-ff00_0_111-1", "br1-ff00_0_111-2"],
            "network_mode": "host",
        }
        with open(scion_dc, "w") as file:
            yaml.dump(dc, file)

    def setup_start(self):
        # Start the topology
        super().setup_start()

        # Start IPerf3 server
        self.dc("exec", "-d", "-T", "tester_1-ff00_0_110", "iperf3", "-s")
        self.dc("exec", "-d", "-T", "tester_1-ff00_0_111", "iperf3", "-s")

        # Wait till everything starts working.
        print("waiting for 30 seconds for the system to bootstrap")
        time.sleep(30)
        self._refresh_paths()

        print("setup done")

    def _run(self):
        traffic1 = self._get_br_traffic("172.20.0.34:30442")
        traffic2 = self._get_br_traffic("172.20.0.35:30442")
        print("--------------------")
        print("using one path")
        self._set_path_count(1)
        self._transfer("foo1.txt", 20)
        traffic1 = self._get_br_traffic("172.20.0.34:30442") - traffic1
        print("traffic on path 1: %f MB (includes SCION and encapsulation overhead)" % traffic1)
        traffic2 = self._get_br_traffic("172.20.0.35:30442") - traffic2
        print("traffic on path 2: %f MB (includes SCION and encapsulation overhead)" % traffic2)
        print("--------------------")
        print("using two paths")
        self._set_path_count(2)
        self._transfer("foo2.txt", 20)
        traffic1 = self._get_br_traffic("172.20.0.34:30442") - traffic1
        print("traffic on path 1: %f MB (includes SCION and encapsulation overhead)" % traffic1)
        traffic2 = self._get_br_traffic("172.20.0.35:30442") - traffic2
        print("traffic on path 2: %f MB (includes SCION and encapsulation overhead)" % traffic2)


if __name__ == "__main__":
    base.main(Test)<|MERGE_RESOLUTION|>--- conflicted
+++ resolved
@@ -86,11 +86,7 @@
         with open(scion_dc, "r") as file:
             dc = yaml.load(file, Loader=yaml.FullLoader)
         dc["services"]["tc_setup"] = {
-<<<<<<< HEAD
-            "image": "tester:latest",
-=======
             "image": "scion/tester:latest",
->>>>>>> 704fa051
             "cap_add": ["NET_ADMIN"],
             "volumes": [{
                 "type": "bind",
