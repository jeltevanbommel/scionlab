// Copyright 2020 Anapaya Systems
//
// Licensed under the Apache License, Version 2.0 (the "License");
// you may not use this file except in compliance with the License.
// You may obtain a copy of the License at
//
//   http://www.apache.org/licenses/LICENSE-2.0
//
// Unless required by applicable law or agreed to in writing, software
// distributed under the License is distributed on an "AS IS" BASIS,
// WITHOUT WARRANTIES OR CONDITIONS OF ANY KIND, either express or implied.
// See the License for the specific language governing permissions and
// limitations under the License.

syntax = "proto3";

option go_package = "github.com/scionproto/scion/pkg/proto/daemon";

package proto.daemon.v1;

import "google/protobuf/timestamp.proto";
import "google/protobuf/duration.proto";
import "google/protobuf/empty.proto";
import "proto/drkey/v1/drkey.proto";
<<<<<<< HEAD
import "proto/control_plane/experimental/v1/fabrid_extensions.proto";
=======
import "proto/daemon/v1/daemon_fabrid.proto";
>>>>>>> b45a8ff2

service DaemonService {
    // Return a set of paths to the requested destination.
    rpc Paths(PathsRequest) returns (PathsResponse) {}
    // Return information about an AS.
    rpc AS(ASRequest) returns (ASResponse) {}
    // Return the underlay addresses associated with
    // the specified interfaces.
    rpc Interfaces(InterfacesRequest) returns (InterfacesResponse) {}
    // Return the underlay addresses associated with the
    // specified services.
    rpc Services(ServicesRequest) returns (ServicesResponse) {}
    // Inform the SCION Daemon of a revocation.
    rpc NotifyInterfaceDown(NotifyInterfaceDownRequest) returns (NotifyInterfaceDownResponse) {}
    // Returns the endhost portRange defined in the local AS.
    rpc PortRange(google.protobuf.Empty) returns (PortRangeResponse) {}
    // DRKeyASHost returns a key that matches the request.
    rpc DRKeyASHost (DRKeyASHostRequest) returns (DRKeyASHostResponse) {}
    // DRKeyHostAS returns a key that matches the request.
    rpc DRKeyHostAS (DRKeyHostASRequest) returns (DRKeyHostASResponse) {}
    // DRKeyHostHost returns a key that matches the request.
    rpc DRKeyHostHost (DRKeyHostHostRequest) returns (DRKeyHostHostResponse) {}
    // FabridKeys returns the DRKeys for FABRID
<<<<<<< HEAD
    rpc FabridKeys (FabridKeysRequest) returns (FabridKeysResponse) {}
=======
    rpc FabridKeys (proto.daemon.v1.FabridKeysRequest) returns (proto.daemon.v1.FabridKeysResponse) {}
>>>>>>> b45a8ff2
}

message PathsRequest {
    // ISD-AS of the source of the path request.
    uint64 source_isd_as = 1;
    // ISD-AS of the destination of the path request.
    uint64 destination_isd_as = 2;
    // Choose to fetch fresh paths for this request instead
    // of having the server reply from its cache.
    bool refresh = 3;
    // Request hidden paths instead of standard paths.
    bool hidden = 4;
    // Choose to have the daemon fetch any detached fabrid maps to fill the policies attribute in
    // the metadata.
    bool fetch_fabrid_detached_maps = 5;
}

message PathsResponse {
    // List of paths found by the daemon.
    repeated Path paths = 1;
}

message Path {
    // The raw data-plane path.
    bytes raw = 1;
    // Interface for exiting the local AS using this path.
    Interface interface = 2;
    // The list of interfaces the path is composed of.
    repeated PathInterface interfaces = 3;
    // The maximum transmission unit (MTU) on the path.
    uint32 mtu = 4;
    // The point in time when this path expires. In seconds since UNIX epoch.
    google.protobuf.Timestamp expiration = 5;
    // Latency lists the latencies between any two consecutive interfaces.
    // Entry i describes the latency between interface i and i+1.
    // Consequently, there are N-1 entries for N interfaces.
    // A negative value indicates that the AS did not announce a latency for
    // this hop.
    repeated google.protobuf.Duration latency = 6;
    // Bandwidth lists the bandwidth between any two consecutive interfaces, in
    // Kbit/s.
    // Entry i describes the bandwidth between interfaces i and i+1.
    // A 0-value indicates that the AS did not announce a bandwidth for this
    // hop.
    repeated uint64 bandwidth = 7;
    // Geo lists the geographical position of the border routers along the
    // path.
    // Entry i describes the position of the router for interface i.
    // A 0-value indicates that the AS did not announce a position for this
    // router.
    repeated GeoCoordinates geo = 8;
    // LinkType contains the announced link type of inter-domain links.
    // Entry i describes the link between interfaces 2*i and 2*i+1.
    repeated LinkType link_type = 9;
    // InternalHops lists the number of AS internal hops for the ASes on path.
    // Entry i describes the hop between interfaces 2*i+1 and 2*i+2 in the same
    // AS.
    // Consequently, there are no entries for the first and last ASes, as these
    // are not traversed completely by the path.
    repeated uint32 internal_hops = 10;
    // Notes contains the notes added by ASes on the path, in the lorder of
    // occurrence.
    // Entry i is the note of AS i on the path.
    repeated string notes = 11;
    // EpicAuths contains the EPIC authenticators used to calculate the PHVF and LHVF.
    EpicAuths epic_auths = 12;
    // Carbon intensity lists the carbon intensity of any two consecutive
    // interfaces.
    // The unit is grams of CO2 emitted per terabyte traffic sent (or
    // equivalently, milligrams of CO2 per gigabyte).
    // Entry i describes the carbon intensity between interface i and i+1.
    // Consequently, there are N-1 entries for N interfaces.
    repeated int64 carbon_intensity = 13;
    // FabridInfo contains the FABRID-specific information for each hop on the path, specifically
    // whether the AS in the hop supports FABRID, the possible policies, and whether the AS's FABRID
    // maps were detached during beaconing (requiring manual fetching by the end host to fill the
    // missing policies list).
<<<<<<< HEAD
    repeated FabridInfo fabrid_info = 14;
}

message FabridInfo {
    // Enabled describes whether the hop supports Fabrid.
    bool enabled = 1;
    // Digest contains the digest for the FABRID map of this hop.
    bytes digest = 2;
    // Policies contains the fabrid policy identifiers that are supported for this hop.
    repeated FabridPolicy policies = 3;
    // Detached indicates whether the FABRID map has been detached for this hop.
    bool detached = 4;
}

message FabridPolicy {
    // The identifier for the policy, either local or global:
    proto.control_plane.experimental.v1.FABRIDPolicyIdentifier policy_identifier = 1;
    // The local index, this may differ between similar policy identifiers, as it is specific to a hop.
    uint32 policy_index = 2;
}

message FabridKeysRequest {
    // The source host
    string src_host = 1;
    // The destination AS
    uint64 dst_as = 2;
    // A list of ASes for which the AS-Host Key should be fetched
    repeated uint64 path_ases = 3;
    // The destination host. Only required if the path key should be fetched too
    optional string dst_host = 4;
}

message FabridKeyResponse {
    // Begin of validity period of DRKey.
    google.protobuf.Timestamp epoch_begin = 1;
    // End of validity period of DRKey.
    google.protobuf.Timestamp epoch_end = 2;
    // Level2 key.
    bytes key = 3;
}

message FabridKeysResponse {
    // The FABRID AS-Host DRKeys
    repeated FabridKeyResponse as_host_keys = 1;
    // The FABRID path key
    optional FabridKeyResponse host_host_key = 2;
=======
    repeated proto.daemon.v1.FabridInfo fabrid_info = 14;
>>>>>>> b45a8ff2
}

message EpicAuths {
    // AuthPHVF is the authenticator use to calculate the PHVF.
    bytes auth_phvf = 1;
    // AuthLHVF is the authenticator use to calculate the LHVF.
    bytes auth_lhvf = 2;
}

message PathInterface {
    // ISD-AS the interface belongs to.
    uint64 isd_as = 1;
    // ID of the interface in the AS.
    uint64 id = 2;
}

message GeoCoordinates {
    // Latitude of the geographic coordinate, in the WGS 84 datum.
    float latitude = 1;
    // Longitude of the geographic coordinate, in the WGS 84 datum.
    float longitude = 2;
    // Civic address of the location.
    string address = 3;
}

enum LinkType {
    // Unspecified link type.
    LINK_TYPE_UNSPECIFIED = 0;
    // Direct physical connection.
    LINK_TYPE_DIRECT = 1;
    // Connection with local routing/switching.
    LINK_TYPE_MULTI_HOP = 2;
    // Connection overlayed over publicly routed Internet.
    LINK_TYPE_OPEN_NET = 3;
}

message ASRequest {
    // ISD-AS of the AS information is requested about. The 0 value
    // can be used to discover the ISD-AS number of the local AS.
    uint64 isd_as = 1;
}

message ASResponse {
    // ISD-AS of the AS information was requested about.
    uint64 isd_as = 1;
    // Indicates whether the local AS is core.
    bool core = 2;
    // The maximum transmission unit (MTU) in the local AS.
    uint32 mtu = 3;
}

message InterfacesRequest { }

message InterfacesResponse {
    // Map from SCION interface IDs in the local AS to interface details.
    map<uint64, Interface> interfaces = 1;
}

message Interface {
    // Underlay address to exit through the interface.
    Underlay address = 1;
}

message ServicesRequest { }

message ServicesResponse {
    // Map from service names to known services.
    map<string, ListService> services = 1;
}

message ListService {
    // Services is the list of services.
    repeated Service services = 1;
}

message Service {
    // Address of the service instance, in RFC 3986 format.
    string uri = 1;
}

// Address of an underlay socket.
message Underlay {
    // The underlay address in standard IP:port notation (e.g., 192.0.2.1:10000
    // or [2001:db8::1]:10000). The underlay is UDP/IP.
    string address = 1;
}

message NotifyInterfaceDownRequest {
    // ISD-AS the failing interface belongs to.
    uint64 isd_as = 1;
    // ID of the failing interface.
    uint64 id = 2;
}

message NotifyInterfaceDownResponse {};

message PortRangeResponse {
    // The lowest port in the SCION/UDP dispatched port range.
    uint32 dispatched_port_start = 1;
    // The highest port in the SCION/UDP dispatched port range.
    uint32 dispatched_port_end = 2;
}

message DRKeyHostASRequest{
    // Point in time where requested key is valid.
    google.protobuf.Timestamp val_time = 1;
    // Protocol value.
    proto.drkey.v1.Protocol protocol_id = 2;
    // Src ISD-AS of the requested DRKey.
    uint64 src_ia = 3;
    // Dst ISD-AS of the requested DRKey.
    uint64 dst_ia = 4;
    // Src Host of the request DRKey.
    string src_host = 5;
}

message DRKeyHostASResponse{
    // Begin of validity period of DRKey.
    google.protobuf.Timestamp epoch_begin = 1;
    // End of validity period of DRKey.
    google.protobuf.Timestamp epoch_end = 2;
    // Level2 key.
    bytes key = 3;
}

message DRKeyASHostRequest{
    // Point in time where requested key is valid.
    google.protobuf.Timestamp val_time = 1;
    // Protocol value.
    proto.drkey.v1.Protocol protocol_id = 2;
    // Src ISD-AS of the requested DRKey.
    uint64 src_ia = 3;
    // Dst ISD-AS of the requested DRKey.
    uint64 dst_ia = 4;
    // Dst Host of the request DRKey.
    string dst_host = 5;
}

message DRKeyASHostResponse{
    // Begin of validity period of DRKey.
    google.protobuf.Timestamp epoch_begin = 1;
    // End of validity period of DRKey.
    google.protobuf.Timestamp epoch_end = 2;
    // Level2 key.
    bytes key = 3;
}

message DRKeyHostHostRequest{
    // Point in time where requested key is valid.
    google.protobuf.Timestamp val_time = 1;
    // Protocol value.
    proto.drkey.v1.Protocol protocol_id = 2;
    // Src ISD-AS of the requested DRKey.
    uint64 src_ia = 3;
    // Dst ISD-AS of the requested DRKey.
    uint64 dst_ia = 4;
    // Src Host of the request DRKey.
    string src_host = 5;
    // Dst Host of the request DRKey.
    string dst_host = 6;
}

message DRKeyHostHostResponse{
    // Begin of validity period of DRKey.
    google.protobuf.Timestamp epoch_begin = 1;
    // End of validity period of DRKey.
    google.protobuf.Timestamp epoch_end = 2;
    // Level2 key.
    bytes key = 3;
}<|MERGE_RESOLUTION|>--- conflicted
+++ resolved
@@ -22,11 +22,7 @@
 import "google/protobuf/duration.proto";
 import "google/protobuf/empty.proto";
 import "proto/drkey/v1/drkey.proto";
-<<<<<<< HEAD
-import "proto/control_plane/experimental/v1/fabrid_extensions.proto";
-=======
 import "proto/daemon/v1/daemon_fabrid.proto";
->>>>>>> b45a8ff2
 
 service DaemonService {
     // Return a set of paths to the requested destination.
@@ -50,11 +46,7 @@
     // DRKeyHostHost returns a key that matches the request.
     rpc DRKeyHostHost (DRKeyHostHostRequest) returns (DRKeyHostHostResponse) {}
     // FabridKeys returns the DRKeys for FABRID
-<<<<<<< HEAD
-    rpc FabridKeys (FabridKeysRequest) returns (FabridKeysResponse) {}
-=======
     rpc FabridKeys (proto.daemon.v1.FabridKeysRequest) returns (proto.daemon.v1.FabridKeysResponse) {}
->>>>>>> b45a8ff2
 }
 
 message PathsRequest {
@@ -132,56 +124,7 @@
     // whether the AS in the hop supports FABRID, the possible policies, and whether the AS's FABRID
     // maps were detached during beaconing (requiring manual fetching by the end host to fill the
     // missing policies list).
-<<<<<<< HEAD
-    repeated FabridInfo fabrid_info = 14;
-}
-
-message FabridInfo {
-    // Enabled describes whether the hop supports Fabrid.
-    bool enabled = 1;
-    // Digest contains the digest for the FABRID map of this hop.
-    bytes digest = 2;
-    // Policies contains the fabrid policy identifiers that are supported for this hop.
-    repeated FabridPolicy policies = 3;
-    // Detached indicates whether the FABRID map has been detached for this hop.
-    bool detached = 4;
-}
-
-message FabridPolicy {
-    // The identifier for the policy, either local or global:
-    proto.control_plane.experimental.v1.FABRIDPolicyIdentifier policy_identifier = 1;
-    // The local index, this may differ between similar policy identifiers, as it is specific to a hop.
-    uint32 policy_index = 2;
-}
-
-message FabridKeysRequest {
-    // The source host
-    string src_host = 1;
-    // The destination AS
-    uint64 dst_as = 2;
-    // A list of ASes for which the AS-Host Key should be fetched
-    repeated uint64 path_ases = 3;
-    // The destination host. Only required if the path key should be fetched too
-    optional string dst_host = 4;
-}
-
-message FabridKeyResponse {
-    // Begin of validity period of DRKey.
-    google.protobuf.Timestamp epoch_begin = 1;
-    // End of validity period of DRKey.
-    google.protobuf.Timestamp epoch_end = 2;
-    // Level2 key.
-    bytes key = 3;
-}
-
-message FabridKeysResponse {
-    // The FABRID AS-Host DRKeys
-    repeated FabridKeyResponse as_host_keys = 1;
-    // The FABRID path key
-    optional FabridKeyResponse host_host_key = 2;
-=======
     repeated proto.daemon.v1.FabridInfo fabrid_info = 14;
->>>>>>> b45a8ff2
 }
 
 message EpicAuths {
