--- conflicted
+++ resolved
@@ -26,7 +26,6 @@
 
 // Payload is the payload of the message, use the different payload type to
 // instantiate it.
-
 type Payload interface {
 	toLayers(scn *slayers.SCION) []gopacket.SerializableLayer
 	length() int
@@ -571,16 +570,6 @@
 	}
 
 	packetLayers = append(packetLayers, &scionLayer)
-<<<<<<< HEAD
-	if p.HopByHopExtension != nil {
-		packetLayers = append(packetLayers, p.HopByHopExtension)
-	}
-	packetLayers = append(packetLayers, p.Payload.toLayers(&scionLayer)...)
-
-	if p.HopByHopExtension != nil {
-		p.HopByHopExtension.NextHdr = scionLayer.NextHdr
-		scionLayer.NextHdr = slayers.HopByHopClass
-=======
 	if p.HbhExtension != nil {
 		packetLayers = append(packetLayers, p.HbhExtension)
 	}
@@ -604,7 +593,6 @@
 		tmp := scionLayer.NextHdr
 		scionLayer.NextHdr = slayers.End2EndClass
 		p.E2eExtension.NextHdr = tmp
->>>>>>> 62518b62
 	}
 
 	buffer := gopacket.NewSerializeBuffer()
@@ -619,6 +607,7 @@
 	if len(buffer.Bytes()) > cap(p.Bytes) {
 		return serrors.New("packet size is bigger than max possible value ")
 	}
+
 	p.Bytes = p.Bytes[:len(buffer.Bytes())]
 	return nil
 }
@@ -637,13 +626,7 @@
 	// Path contains a SCION forwarding path. This field must not be nil.
 	Path DataplanePath
 	// Payload is the Payload of the message.
-<<<<<<< HEAD
-	Payload Payload
-	//TODO(jvanbommel):subtitute with justins work
-	HopByHopExtension *slayers.HopByHopExtn
-=======
 	Payload      Payload
 	HbhExtension *slayers.HopByHopExtn
 	E2eExtension *slayers.EndToEndExtn
->>>>>>> 62518b62
 }