// Copyright 2020 Anapaya Systems
//
// Licensed under the Apache License, Version 2.0 (the "License");
// you may not use this file except in compliance with the License.
// You may obtain a copy of the License at
//
//   http://www.apache.org/licenses/LICENSE-2.0
//
// Unless required by applicable law or agreed to in writing, software
// distributed under the License is distributed on an "AS IS" BASIS,
// WITHOUT WARRANTIES OR CONDITIONS OF ANY KIND, either express or implied.
// See the License for the specific language governing permissions and
// limitations under the License.

package hiddenpath_test

import (
	"context"
	"crypto"
	"crypto/ecdsa"
	"crypto/elliptic"
	"crypto/rand"
	"hash"
	"net"
	"net/netip"
	"sort"
	"testing"
	"time"

	"github.com/golang/mock/gomock"
	"github.com/stretchr/testify/assert"
	"github.com/stretchr/testify/require"

	"github.com/scionproto/scion/control/beacon"
	"github.com/scionproto/scion/control/beaconing"
	"github.com/scionproto/scion/control/ifstate"
	"github.com/scionproto/scion/pkg/addr"
	"github.com/scionproto/scion/pkg/experimental/hiddenpath"
	"github.com/scionproto/scion/pkg/experimental/hiddenpath/mock_hiddenpath"
	"github.com/scionproto/scion/pkg/private/common"
	"github.com/scionproto/scion/pkg/private/xtest"
	"github.com/scionproto/scion/pkg/private/xtest/graph"
	cryptopb "github.com/scionproto/scion/pkg/proto/crypto"
	"github.com/scionproto/scion/pkg/scrypto"
	"github.com/scionproto/scion/pkg/scrypto/cppki"
	"github.com/scionproto/scion/pkg/scrypto/signed"
	seg "github.com/scionproto/scion/pkg/segment"
	"github.com/scionproto/scion/pkg/slayers/path/scion"
	"github.com/scionproto/scion/pkg/snet"
	"github.com/scionproto/scion/pkg/snet/addrutil"
	snetpath "github.com/scionproto/scion/pkg/snet/path"
	"github.com/scionproto/scion/private/topology"
	"github.com/scionproto/scion/private/trust"
)

const topoNonCore = "testdata/topology.json"

func TestRemoteBeaconWriterWrite(t *testing.T) {
	priv, err := ecdsa.GenerateKey(elliptic.P256(), rand.Reader)
	require.NoError(t, err)
	pub := priv.Public()

	validatePublicSeg := func(t *testing.T, pseg *seg.PathSegment,
		a *snet.SVCAddr, topo topology.Topology) {

		assert.NoError(t, pseg.Validate(seg.ValidateSegment))
		assert.NoError(t, pseg.VerifyASEntry(context.Background(),
			segVerifier{pubKey: pub}, pseg.MaxIdx()))

		assert.Equal(t, pseg.FirstIA(), a.IA)
		assert.Equal(t, addr.SvcCS, a.SVC)

		var path scion.Decoded
		scionPath, ok := a.Path.(snetpath.SCION)
		require.True(t, ok)
		if assert.NoError(t, path.DecodeFromBytes(scionPath.Raw)) {
			pathHopField := path.HopFields[0]

			segHopField := pseg.ASEntries[pseg.MaxIdx()].HopEntry.HopField
			assert.Equal(t, pathHopField.Mac, segHopField.MAC)
			assert.Equal(t, pathHopField.ConsIngress, segHopField.ConsIngress)
			assert.Equal(t, pathHopField.ConsEgress, segHopField.ConsEgress)

			nextHop := pathHopField.ConsIngress
			ta := net.UDPAddrFromAddrPort(interfaceInfos(topo)[nextHop].InternalAddr)
			assert.Equal(t, ta, a.NextHop)
		}
	}
	validateHS := func(t *testing.T, pseg *seg.PathSegment) {
		assert.NoError(t, pseg.Validate(seg.ValidateSegment))
		assert.NoError(t, pseg.VerifyASEntry(context.Background(),
			segVerifier{pubKey: pub}, pseg.MaxIdx()))
	}
	topo, err := topology.FromJSONFile(topoNonCore)
	require.NoError(t, err)

	testCases := map[string]struct {
		beacons   [][]uint16
		createRPC func(*testing.T, *gomock.Controller) hiddenpath.Register
		policy    hiddenpath.RegistrationPolicy
		resolver  func(*gomock.Controller) hiddenpath.AddressResolver
	}{
		"Only public registration": {
			beacons: [][]uint16{
				{graph.If_120_X_111_B},
				{graph.If_130_B_120_A, graph.If_120_X_111_B},
			},
			createRPC: func(t *testing.T,
				ctrl *gomock.Controller) hiddenpath.Register {

				rpc := mock_hiddenpath.NewMockRegister(ctrl)
				rpc.EXPECT().RegisterSegment(gomock.Any(), gomock.Any(),
					matchSVCCS("1-ff00:0:120")).DoAndReturn(
					func(_ context.Context, reg hiddenpath.SegmentRegistration,
						remote net.Addr) error {
						validatePublicSeg(t, reg.Seg.Segment, remote.(*snet.SVCAddr), topo)
						return nil
					},
				)
				rpc.EXPECT().RegisterSegment(gomock.Any(), gomock.Any(),
					matchSVCCS("1-ff00:0:130")).DoAndReturn(
					func(_ context.Context, reg hiddenpath.SegmentRegistration,
						remote net.Addr) error {
						validatePublicSeg(t, reg.Seg.Segment, remote.(*snet.SVCAddr), topo)
						return nil
					},
				)

				return rpc
			},
			policy: hiddenpath.RegistrationPolicy{
				uint64(graph.If_111_B_120_X): hiddenpath.InterfacePolicy{
					Public: true,
				},
			},
			resolver: func(ctrl *gomock.Controller) hiddenpath.AddressResolver {
				return mock_hiddenpath.NewMockAddressResolver(ctrl)
			},
		},
		"single interface hidden": {
			beacons: [][]uint16{
				{graph.If_120_X_111_B},
				{graph.If_130_B_120_A, graph.If_120_X_111_B},
			},
			createRPC: func(t *testing.T,
				ctrl *gomock.Controller) hiddenpath.Register {
				rpc := mock_hiddenpath.NewMockRegister(ctrl)
				rpc.EXPECT().RegisterSegment(gomock.Any(), gomock.Any(),
					addrMatcher{udp: &snet.UDPAddr{
						IA:   xtest.MustParseIA("1-ff00:0:114"),
						Host: xtest.MustParseUDPAddr(t, "10.1.0.1:404"),
					}}).Times(2).DoAndReturn(
					func(_ context.Context, reg hiddenpath.SegmentRegistration, _ net.Addr) error {
						validateHS(t, reg.Seg.Segment)
						return nil
					},
				)
				return rpc
			},
			policy: hiddenpath.RegistrationPolicy{
				uint64(graph.If_111_B_120_X): hiddenpath.InterfacePolicy{
					Groups: map[hiddenpath.GroupID]*hiddenpath.Group{
						mustParseGroupID(t, "ff00:0:140-2"): {
							ID: mustParseGroupID(t, "ff00:0:140-2"),
							Registries: map[addr.IA]struct{}{
								xtest.MustParseIA("1-ff00:0:114"): {},
							},
							Writers: map[addr.IA]struct{}{xtest.MustParseIA("1-ff00:0:111"): {}},
						},
					},
				},
			},
			resolver: func(ctrl *gomock.Controller) hiddenpath.AddressResolver {
				resolver := mock_hiddenpath.NewMockAddressResolver(ctrl)
				resolver.EXPECT().Resolve(gomock.Any(), xtest.MustParseIA("1-ff00:0:114")).
					Times(2).Return(
					&snet.UDPAddr{
						IA:   xtest.MustParseIA("1-ff00:0:114"),
						Host: xtest.MustParseUDPAddr(t, "10.1.0.1:404"),
					}, nil)
				return resolver
			},
		},
	}
	for name, tc := range testCases {
		name, tc := name, tc
		t.Run(name, func(t *testing.T) {
			t.Parallel()

			ctrl := gomock.NewController(t)
			defer ctrl.Finish()
			intfs := ifstate.NewInterfaces(interfaceInfos(topo), ifstate.Config{})

			w := &hiddenpath.BeaconWriter{
				Intfs: intfs,
				Extender: &beaconing.DefaultExtender{
					IA:         topo.IA(),
					MTU:        topo.MTU(),
					SignerGen:  testSignerGen{Signer: testSigner(t, priv, topo.IA())},
					Intfs:      intfs,
					MAC:        macFactory,
					MaxExpTime: func() uint8 { return beacon.DefaultMaxExpTime },
					StaticInfo: func() *beaconing.StaticInfoCfg { return nil },
				},
				RPC: tc.createRPC(t, ctrl),
				Pather: addrutil.Pather{
					NextHopper: topoWrap{Topo: topo},
				},
				RegistrationPolicy: tc.policy,
				AddressResolver:    tc.resolver(ctrl),
			}
			g := graph.NewDefaultGraph(ctrl)
			var beacons []beacon.Beacon
			for _, desc := range tc.beacons {
				beacons = append(beacons, testBeacon(g, desc))
			}

			ctx, cancelF := context.WithTimeout(context.Background(), time.Second)
			defer cancelF()

			stats, err := w.Write(ctx, beacons, sortedIntfs(intfs, topology.Peer))
			assert.NoError(t, err)
			assert.Equal(t, len(beacons), stats.Count)
		})
	}
}

func testBeacon(g *graph.Graph, desc []uint16) beacon.Beacon {
	bseg := g.Beacon(desc)
	asEntry := bseg.ASEntries[bseg.MaxIdx()]
	bseg.ASEntries = bseg.ASEntries[:len(bseg.ASEntries)-1]

	return beacon.Beacon{
		InIfId:  asEntry.HopEntry.HopField.ConsIngress,
		Segment: bseg,
	}
}

func testSigner(t *testing.T, priv crypto.Signer, ia addr.IA) trust.Signer {
	return trust.Signer{
		PrivateKey: priv,
		Algorithm:  signed.ECDSAWithSHA256,
		IA:         ia,
		TRCID: cppki.TRCID{
			ISD:    ia.ISD(),
			Base:   1,
			Serial: 21,
		},
		SubjectKeyID: []byte("skid"),
		Expiration:   time.Now().Add(time.Hour),
	}
}

var macFactory = func() hash.Hash {
	mac, err := scrypto.InitMac(make([]byte, 16))
	// This can only happen if the library is messed up badly.
	if err != nil {
		panic(err)
	}
	return mac
}

type segVerifier struct {
	pubKey crypto.PublicKey
}

func (v segVerifier) Verify(_ context.Context, signedMsg *cryptopb.SignedMessage,
	associatedData ...[]byte) (*signed.Message, error) {

	return signed.Verify(signedMsg, v.pubKey, associatedData...)
}

// sortedIntfs returns all interfaces of the given link type sorted by interface
// ID.
func sortedIntfs(intfs *ifstate.Interfaces, linkType topology.LinkType) []uint16 {
	var result []uint16
	for ifid, intf := range intfs.All() {
		topoInfo := intf.TopoInfo()
		if topoInfo.LinkType != linkType {
			continue
		}
		result = append(result, ifid)
	}
	sort.Slice(result, func(i, j int) bool { return result[i] < result[j] })
	return result
}

func matchSVCCS(ia string) gomock.Matcher {
	return addrMatcher{
		svc: &snet.SVCAddr{
			IA:  xtest.MustParseIA(ia),
			SVC: addr.SvcCS,
		},
	}
}

type addrMatcher struct {
	svc *snet.SVCAddr
	udp *snet.UDPAddr
}

func (m addrMatcher) Matches(other interface{}) bool {
	if m.svc != nil {
		svc, ok := other.(*snet.SVCAddr)
		if !ok {
			return false
		}
		if !m.svc.IA.Equal(svc.IA) {
			return false
		}
		if m.svc.SVC != svc.SVC {
			return false
		}
		return true
	}
	if m.udp != nil {
		udp, ok := other.(*snet.UDPAddr)
		if !ok {
			return false
		}
		if !m.udp.IA.Equal(udp.IA) {
			return false
		}
		if !equalAddr(m.udp.Host, udp.Host) {
			return false
		}
		return true
	}
	return false
}

func (m addrMatcher) String() string {
	if m.svc != nil {
		return m.svc.String()
	}
	if m.udp != nil {
		return m.udp.String()
	}
	return ""
}

func equalAddr(a, b *net.UDPAddr) bool {
	return a.Port == b.Port && a.IP.Equal(b.IP) && a.Zone == b.Zone
}

type topoWrap struct {
	Topo topology.Topology
}

func (w topoWrap) UnderlayNextHop(id uint16) *net.UDPAddr {
	a, _ := w.Topo.UnderlayNextHop(common.IFIDType(id))
	return a
}

type testSignerGen struct {
	Signer trust.Signer
}

<<<<<<< HEAD
func (s testSignerGen) Generate(ctx context.Context) (beaconing.Signer, error) {
	return s.Signer, nil
=======
func (s testSignerGen) Generate(ctx context.Context) ([]beaconing.Signer, error) {
	return []beaconing.Signer{s.Signer}, nil
>>>>>>> 704fa051
}

func interfaceInfos(topo topology.Topology) map[uint16]ifstate.InterfaceInfo {
	in := topo.IFInfoMap()
	result := make(map[uint16]ifstate.InterfaceInfo, len(in))
	for id, info := range in {
		result[uint16(id)] = ifstate.InterfaceInfo{
			ID:           uint16(info.ID),
			IA:           info.IA,
			LinkType:     info.LinkType,
			InternalAddr: netip.MustParseAddrPort(info.InternalAddr.String()),
			RemoteID:     uint16(info.RemoteIFID),
			MTU:          uint16(info.MTU),
		}
	}
	return result
}<|MERGE_RESOLUTION|>--- conflicted
+++ resolved
@@ -356,13 +356,8 @@
 	Signer trust.Signer
 }
 
-<<<<<<< HEAD
-func (s testSignerGen) Generate(ctx context.Context) (beaconing.Signer, error) {
-	return s.Signer, nil
-=======
 func (s testSignerGen) Generate(ctx context.Context) ([]beaconing.Signer, error) {
 	return []beaconing.Signer{s.Signer}, nil
->>>>>>> 704fa051
 }
 
 func interfaceInfos(topo topology.Topology) map[uint16]ifstate.InterfaceInfo {
