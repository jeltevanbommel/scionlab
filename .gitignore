# OS generated files #
#########################
.DS_Store
.DS_Store?
._*
.Spotlight-V100
.Trashes
ehthumbs.db
Thumbs.db

# SCION generated files #
#########################
/logs/
/gen/
/genold/
/gen-cache/
/gen-data/
/gen-certs/
/traces/

# Python generated files #
#########################
.mypy_cache/
__pycache__
*.pyc

# vim files #
#########################
.*.sw?
.ccls
.vim/

# VSCode folder
#########################
.vscode/

# build files
#########################
.installstamp
*.d
compile_commands.json

# Environment files
#########################
/venv/
doc/venv/

# Docker working directory
##########################
/docker/_build/
/docker/perapp/hashes/

# Test coverage
##########################
/.coverage
/python/htmlcov/

# C library binaries
##########################
*.a
*.o
*.so

# Generated executables
##########################
/bin/*
!/bin/.keepme

# Generated package files
##########################
<<<<<<< HEAD
/deb/
=======
/installables/
>>>>>>> 704fa051

# CTags
##########################
tags

# bazel artifacts
##########################
/bazel-*
!bazel-remote.yml
.bazel-cache/

# local buildkite run
/artifacts.out

# documentation builds
_build

# IntelliJ folder
#########################
.idea/

# node modules
##############
node_modules

# gobra
#######
*.vpr
tmp/
logger.log

# emacs backup files
####################
*~<|MERGE_RESOLUTION|>--- conflicted
+++ resolved
@@ -68,11 +68,7 @@
 
 # Generated package files
 ##########################
-<<<<<<< HEAD
-/deb/
-=======
 /installables/
->>>>>>> 704fa051
 
 # CTags
 ##########################
